import abc
from collections.abc import Callable, Sequence
from dataclasses import field as dc_field
from typing import Any, Literal

import jax
import jax.numpy as jnp
import optax
from flax import linen as nn
from flax.linen import initializers
from flax.training import train_state
from flax.typing import FrozenDict

from cfp._constants import GENOT_CELL_KEY
from cfp._types import ArrayLike, Layers_separate_input_t, Layers_t

__all__ = [
    "ConditionEncoder",
    "SelfAttention",
    "SeedAttentionPooling",
    "TokenAttentionPooling",
]


class BaseModule(abc.ABC, nn.Module):
    """Base module for condition encoder and its components."""

    @abc.abstractmethod
    def __call__(self, x: jnp.ndarray, training: bool = True) -> jnp.ndarray:
        """Forward pass."""
        pass


class MLPBlock(BaseModule):
    """
    MLP block.

    Parameters
    ----------
    dims
        Dimensions of the MLP layers.
    dropout_rate
        Dropout rate.
    act_last_layer
        Whether to apply the activation function to the last layer.
    act_fn
        Activation function.
    """

    dims: Sequence[int] = (128, 128, 128)
    dropout_rate: float = 0.0
    act_last_layer: bool = True
    act_fn: Callable[[jnp.ndarray], jnp.ndarray] = nn.silu

    @nn.compact
    def __call__(self, x: jnp.ndarray, training: bool = True) -> jnp.ndarray:
        """
        Forward pass.

        Parameters
        ----------
        x
            Input tensor of shape ``(batch_size, input_dim)``.
        training : bool
            Whether the model is in training mode.

        Returns
        -------
        Output tensor of shape ``(batch_size, output_dim)``.
        """
        z = x
        for i in range(len(self.dims) - 1):
            z = self.act_fn(nn.Dense(self.dims[i])(z))
            z = nn.Dropout(self.dropout_rate)(z, deterministic=not training)
        z = nn.Dense(self.dims[-1])(z)
        z = self.act_fn(z) if self.act_last_layer else z
        z = nn.Dropout(self.dropout_rate)(z, deterministic=not training)
        return z


class SelfAttention(BaseModule):
    """
    Self-attention optionally followed by FC layer with residual connection, making it a transformer block.

    Parameters
    ----------
    num_heads
        Number of heads.
    qkv_dim
        Dimensionality of the query, key, and value.
    dropout_rate
        Dropout rate.
    transformer_block
        Whether to make it a transformer block (adds FC layer with residual connection).
    layer_norm
        Whether to use layer normalization
    """

    num_heads: int = 8
    qkv_dim: int = 64
    dropout_rate: float = 0.0
    transformer_block: bool = False
    layer_norm: bool = False
    act_fn: Callable[[jnp.ndarray], jnp.ndarray] = nn.silu

    @nn.compact
    def __call__(
        self,
        x: jnp.ndarray,
        mask: jnp.ndarray | None = None,
        training: bool = True,
    ):
        """
        Forward pass.

        Parameters
        ----------
        x
            Input tensor of shape ``(batch_size, set_size, input_dim)`` or ``(batch_size, input_dim)``.
        mask
            Mask tensor of shape ``(batch_size, 1 | num_heads, set_size, set_size)``.
        training
            Whether the model is in training mode.

        Returns
        -------
        Output tensor of shape ``(batch_size, set_size, input_dim)``.
        """
        squeeze = x.ndim == 2
        x = jnp.expand_dims(x, 1) if squeeze else x

        # self-attention
        z = nn.MultiHeadDotProductAttention(
            num_heads=self.num_heads,
            qkv_features=self.qkv_dim,
            dropout_rate=self.dropout_rate,
        )(x, mask=mask, deterministic=not training)

        if self.transformer_block:
            # query residual connection
            z = nn.Dropout(self.dropout_rate)(z, deterministic=not training)
            z = z + x
            if self.layer_norm:
                z = nn.LayerNorm()(z)
            # FC layer with residual connection
            z_ = self.act_fn(nn.Dense(self.qkv_dim)(z))
            z_ = nn.Dropout(self.dropout_rate)(z, deterministic=not training)
            z = z + z_

        return z.squeeze(1) if squeeze else z


class SelfAttentionBlock(BaseModule):
    """
    Several self-attention (+ optional FC layer) layers stacked together.

    Parameters
    ----------
    num_heads
        Number of heads for each layer.
    qkv_dim
        Dimensionality of the query, key, and value for each layer.
    dropout_rate
        Dropout rate.
    transformer_block
        Whether to make layers transformer blocks (adds FC layer with residual connection).
    layer_norm
        Whether to use layer normalization.

    Returns
    -------
    Output tensor of shape (batch_size, set_size, input_dim).
    """

    num_heads: Sequence[int] | int
    qkv_dim: Sequence[int] | int
    dropout_rate: float = 0.0
    transformer_block: bool = False
    layer_norm: bool = False
    act_fn: Callable[[jnp.ndarray], jnp.ndarray] = nn.silu

    def __post_init__(self) -> None:
        """Initialize the module."""
        super().__post_init__()
        if not isinstance(self.num_heads, Sequence):
            self.num_heads = [self.num_heads]
        if not isinstance(self.qkv_dim, Sequence):
            self.qkv_dim = [self.qkv_dim]
        if len(self.num_heads) != len(self.qkv_dim):
            raise ValueError(
                "The number of specified layers should be the same for num_heads and qkv_dims."
            )

    @nn.compact
    def __call__(
        self,
        x: jnp.ndarray,
        mask: jnp.ndarray | None = None,
        training: bool = True,
    ) -> jnp.ndarray:
        """
        Forward pass.

        Parameters
        ----------
        x : jnp.ndarray
            Input tensor of shape (batch_size, set_size, input_dim).
        mask : Optional[jnp.ndarray]
            Mask tensor of shape (batch_size, 1 | num_heads, set_size, set_size).
        training : bool
            Whether the model is in training mode.

        Returns
        -------
        Output tensor of shape (batch_size, set_size, input_dim).
        """
        z = x
        for num_heads, qkv_dim in zip(self.num_heads, self.qkv_dim, strict=False):  # type: ignore[arg-type]
            z = SelfAttention(
                num_heads=num_heads,
                qkv_dim=qkv_dim,
                dropout_rate=self.dropout_rate,
                transformer_block=self.transformer_block,
                layer_norm=self.layer_norm,
                act_fn=self.act_fn,
            )(z, mask, training)
        return z


class SeedAttentionPooling(BaseModule):
    """
    Pooling by multi-head attention with a trainable seed.

    Parameters
    ----------
    num_heads
        Number of heads.
    v_dim
        Dimensionality of the value.
    seed_dim
        Dimensionality of the seed.
    dropout_rate
        Dropout rate.
    transformer_block
        Whether to make it a transformer block (adds FC layer with residual connection).
    layer_norm
        Whether to use layer normalization.
    act_fn
        Activation function.

    References
    ----------
    #FIXME: add set transformer reference
    """

    num_heads: int = 8
    v_dim: int = 64
    seed_dim: int = 64
    dropout_rate: float = 0.0
    transformer_block: bool = False
    layer_norm: bool = False
    act_fn: Callable[[jnp.ndarray], jnp.ndarray] = nn.silu

    @nn.compact
    def __call__(
        self,
        x: jnp.ndarray,
        mask: jnp.ndarray | None = None,
        training: bool = True,
    ):
        """
        Apply the pooling by multi-head attention.

        Parameters
        ----------
        x
            Input tensor of shape ``(batch_size, set_size, input_dim)``.
        mask
            Mask tensor of shape ``(batch_size, 1, set_size, set_size)``.
        training
            Whether the model is in training mode.

        Returns
        -------
        Output tensor of shape ``(batch_size, input_dim)``.
        """
        # trainable seed
        S = self.param("S", initializers.xavier_uniform(), (1, 1, self.seed_dim))
        S = jnp.tile(S, (x.shape[0], 1, 1))

        # multi-head attention
        Q = nn.Dense(self.v_dim)(S)
        K, V = nn.Dense(self.v_dim)(x), nn.Dense(self.v_dim)(x)
        Q_ = jnp.concatenate(jnp.split(Q, self.num_heads, axis=2), axis=0)
        K_ = jnp.concatenate(jnp.split(K, self.num_heads, axis=2), axis=0)
        V_ = jnp.concatenate(jnp.split(V, self.num_heads, axis=2), axis=0)
        A = jnp.matmul(Q_, K_.transpose(0, 2, 1)) / jnp.sqrt(self.v_dim)
        A = jnp.matmul(Q_, K_.transpose(0, 2, 1)) / jnp.sqrt(self.v_dim)
        if mask is not None:
            # mask from (batch_, 1 | num_heads, set_, set_) to (batch_ * num_heads, 1, set_)
            mask = jnp.repeat(mask[:, 0, [0], :], self.num_heads, axis=0)
            A = jnp.where(mask, A, -1e9)
        A = nn.softmax(A)
        A = jnp.matmul(A, V_)

        if self.transformer_block:
            # query residual connection
            O = jnp.concatenate(jnp.split(Q_ + A, self.num_heads, axis=0), axis=2)
            O = nn.Dropout(rate=self.dropout_rate)(O, deterministic=not training)
            if self.layer_norm:
                O = nn.LayerNorm()(O)
            # FC layer with residual connection
            O_ = self.act_fn(nn.Dense(self.v_dim)(O))
            O_ = nn.Dropout(rate=self.dropout_rate)(O_, deterministic=not training)
            O = O + O_
            if self.layer_norm:
                O = nn.LayerNorm()(O)
        else:
            O = jnp.concatenate(jnp.split(A, self.num_heads, axis=0), axis=2)

        return O.squeeze(1)


class TokenAttentionPooling(BaseModule):
    """
    Multi-head attention which aggregates sets by learning a token.

    Parameters
    ----------
    num_heads
        Number of attention heads.
    qkv_dim
        Dimensionality of the query, key, and value.
    dropout_rate
        Dropout rate.
    act_fn
        Activation function.
    """

    num_heads: int = 8
    qkv_dim: int = 64
    dropout_rate: float = 0.0
    act_fn: Callable[[jnp.ndarray], jnp.ndarray] = nn.silu

    @nn.compact
    def __call__(
        self,
        x: jnp.ndarray,
        mask: jnp.ndarray | None = None,
        training: bool = True,
    ) -> jnp.ndarray:
        """Forward pass.

        Parameters
        ----------
        x
            Input tensor of shape (batch_size, set_size, input_dim).
        mask
            Mask tensor of shape (batch_size, 1 | num_heads, set_size, set_size).
        training
            Whether the model is in training mode.

        Returns
        -------
        Output tensor of shape ``(batch_size, input_dim)``.
        """
        # add token
        token_shape = (len(x), 1)
        class_token = nn.Embed(num_embeddings=1, features=x.shape[-1])(
            jnp.int32(jnp.zeros(token_shape))
        )
        z = jnp.concatenate((class_token, x), axis=-2)
        token_mask = jnp.zeros((x.shape[0], 1, x.shape[1] + 1, x.shape[1] + 1))
        token_mask = token_mask.at[:, :, 0, :].set(1)
        token_mask = token_mask.at[:, :, :, 0].set(1)
        token_mask = token_mask.at[:, :, 1:, 1:].set(mask)

        # attention
        attention = nn.MultiHeadDotProductAttention(
            num_heads=self.num_heads,
            qkv_features=self.qkv_dim,
            dropout_rate=self.dropout_rate,
        )
        emb = attention(z, mask=token_mask, deterministic=not training)

        # only continue with token 0
        z = emb[:, 0, :]

        return z


class ConditionEncoder(BaseModule):
    """
    Encoder for conditions represented as sets of perturbations.

    Parameters
    ----------
    output_dim
        Dimensionality of the output.
    pooling
        Pooling method.
    pooling_kwargs
        Keyword arguments for the pooling method.
    covariates_not_pooled
        Covariates that will escape pooling (should be identical across all set elements).
    layers_before_pool
        Layers before pooling. Either a sequence of tuples with layer type and parameters or a dictionary with input-specific layers.
    layers_after_pool
        Layers after pooling.
    output_dropout
        Dropout rate for the output layer.
    mask_value
        Value for masked elements used in input conditions.
    genot_source_layers
        Only for GENOT: Layers for GENOT source.
    genot_source_dim
        Only for GENOT: Dimensionality which the cell data should be processed to.
    genot_source_dropout
        Only for GENOT: Dropout rate for the GENOT source layers.
    """

    output_dim: int
    pooling: Literal["mean", "attention_token", "attention_seed"] = "attention_token"
<<<<<<< HEAD
    pooling_kwargs: dict[str, Any] = field(default_factory=lambda: {})
    covariates_not_pooled: Sequence[str] = field(default_factory=lambda: [])
    layers_before_pool: Layers_t | Layers_separate_input_t = field(
        default_factory=lambda: []
    )
    layers_after_pool: Layers_t = field(default_factory=lambda: [])
=======
    pooling_kwargs: dict[str, Any] = dc_field(default_factory=lambda: {})
    covariates_not_pooled: Sequence[str] = dc_field(default_factory=list)
    layers_before_pool: Layers_t | Layers_separate_input_t = dc_field(
        default_factory=lambda: []
    )
    layers_after_pool: Layers_t = dc_field(default_factory=lambda: [])
>>>>>>> a9d1dd8e
    output_dropout: float = 0.0
    mask_value: float = 0.0
    genot_source_layers: Layers_t | None = None
    genot_source_dim: int = 0
    genot_source_dropout: float = 0.0

    err = f"`genot_source_layers` must be `None` if and only if `genot_source_dim` is 0, but found `genot_source_dim={genot_source_layers}` and `genot_source_layers={genot_source_layers}`."
    if genot_source_layers and not genot_source_dim:
        raise ValueError(err)
    if not genot_source_layers and genot_source_dim:
        raise ValueError(err)

    def setup(self):
        """Initialize the modules."""
        # modules before pooling
        self.separate_inputs = isinstance(self.layers_before_pool, (dict | FrozenDict))
        if self.separate_inputs:
            # different layers for different inputs, before_pool_modules is of type Layers_separate_input_t
            self.before_pool_modules: dict[str, list[nn.Module]] | list[nn.Module] = {
                key: self._get_layers(layers)
                for key, layers in self.layers_before_pool.items()  # type: ignore[union-attr]
            }
        else:
            self.before_pool_modules = self._get_layers(self.layers_before_pool)  # type: ignore[arg-type]

        # pooling
        if self.pooling == "mean":
            self.pool_module = lambda x, mask, training: jnp.mean(x * mask, axis=-2)
        elif self.pooling == "attention_token":
            self.pool_module = TokenAttentionPooling(**self.pooling_kwargs)
        elif self.pooling == "attention_seed":
            self.pool_module = SeedAttentionPooling(**self.pooling_kwargs)

        # modules after pooling
        self.after_pool_modules = self._get_layers(
            self.layers_after_pool, self.output_dim, self.output_dropout
        )

        # separate input layers for GENOT
        if self.genot_source_dim:
            self.genot_source_modules = self._get_layers(
                self.genot_source_layers,  # type: ignore[arg-type]
                self.genot_source_dim,
                self.genot_source_dropout,
            )

    def __call__(
        self,
        conditions: dict[str, jnp.ndarray],
        training: bool = True,
        return_conditions_only=False,
    ) -> jnp.ndarray:
        """
        Apply the set encoder.

        Parameters
        ----------
        conditions : dict[str, jnp.ndarray]
            Dictionary of batch of conditions of shape ``(batch_size, set_size, condition_dim)``.
        training : bool
            Whether the model is in training mode.
        return_conditions_only : bool
            Only relevant for GENOT: Whether to return only the encoded conditions.

        Returns
        -------
        Encoded conditions of shape ``(batch_size, output_dim)``.
        """
        genot_cell_data = conditions.get(GENOT_CELL_KEY, None)
        if genot_cell_data is not None:
            conditions = {k: v for k, v in conditions.items() if k != GENOT_CELL_KEY}
        mask, attention_mask = self._get_masks(conditions)

        # apply modules before pooling
        if self.separate_inputs:
            processed_inputs_pooling = []
            processed_inputs_other = []
            for pert_cov, conditions_i in conditions.items():
                # apply separate modules for all inputs
                conditions_i = self._apply_modules(
                    self.before_pool_modules[pert_cov],  # type: ignore[call-overload]
                    conditions_i,
                    attention_mask,
                    training,
                )
                if pert_cov in self.covariates_not_pooled:
                    # only keep first set element for covariates that are not pooled
                    processed_inputs_other.append(conditions_i[:, 0, :])
                else:
                    processed_inputs_pooling.append(conditions_i)

            conditions_pooling_arr = jnp.concatenate(processed_inputs_pooling, axis=-1)
            conditions_not_pooled = (
                jnp.concatenate(processed_inputs_other, axis=-1)
                if self.covariates_not_pooled
                else None
            )
        else:
            # by default, no modules before pooling for covariates that are not pooled
            if self.covariates_not_pooled:
                # divide conditions into pooled and not pooled
                conditions_not_pooled = []
                conditions_pooling = []
                for pert_cov in conditions:
                    if pert_cov in self.covariates_not_pooled:
                        conditions_not_pooled.append(conditions[pert_cov][:, 0, :])
                    else:
                        conditions_pooling.append(conditions[pert_cov])
                conditions_not_pooled = jnp.concatenate(
                    conditions_not_pooled,
                    axis=-1,
                )
                conditions_pooling_arr = jnp.concatenate(
                    conditions_pooling,
                    axis=-1,
                )

                # apply modules to pooled covariates
                conditions_pooling_arr = self._apply_modules(
                    self.before_pool_modules,  # type: ignore[arg-type]
                    conditions_pooling_arr,
                    attention_mask,
                    training,
                )
            else:
                conditions = jnp.concatenate(list(conditions.values()), axis=-1)
                conditions_pooling_arr = self._apply_modules(
                    self.before_pool_modules, conditions, attention_mask, training  # type: ignore[arg-type]
                )

        # pooling
        pool_mask = mask if self.pooling == "mean" else attention_mask
        conditions = self.pool_module(
            conditions_pooling_arr, pool_mask, training=training
        )
        if self.covariates_not_pooled:
            conditions = jnp.concatenate([conditions, conditions_not_pooled], axis=-1)

        # apply modules after pooling
        conditions = self._apply_modules(
            self.after_pool_modules, conditions, None, training
        )

        if return_conditions_only or self.genot_source_dim == 0:
            return conditions

        # GENOT: apply cell data modules
        genot_cell_data = self._apply_modules(
            self.genot_source_modules, genot_cell_data, None, training
        )
        conditions = (
            jnp.concatenate(
                [jnp.tile(conditions, (genot_cell_data.shape[0], 1)), genot_cell_data],
                axis=-1,
            )
            if genot_cell_data.ndim == 2
            else jnp.expand_dims(
                jnp.squeeze(
                    jnp.concatenate(
                        [conditions, jnp.expand_dims(genot_cell_data, 0)], axis=-1
                    )
                ),
                0,
            )
        )

        return conditions

    def _get_layers(
        self,
        layers: Layers_t,
        output_dim: int | None = None,
        dropout_rate: float | None = None,
    ) -> list[nn.Module]:
        """Get modules from layer parameters."""
        modules = []
        if isinstance(layers, Sequence):
            for layer in layers:
                layer = dict(layer)
                layer_type = layer.pop("layer_type", "mlp")
                if layer_type == "mlp":
                    lay = MLPBlock(**layer)
                elif layer_type == "self_attention":
                    lay = SelfAttentionBlock(**layer)
                else:
                    raise ValueError(f"Unknown layer type: {layer_type}")
                modules.append(lay)
        if output_dim is not None:
            modules.append(nn.Dense(output_dim))
            if dropout_rate is not None:
                modules.append(nn.Dropout(dropout_rate))
        return modules

    def _get_masks(
        self, conditions: dict[str, ArrayLike]
    ) -> tuple[jnp.ndarray, jnp.ndarray]:
        """Get mask for padded conditions tensor."""
        # mask of shape (batch_size, set_size)
        mask = 1 - jnp.all(
            jnp.array(
                [jnp.all(c == self.mask_value, axis=-1) for c in conditions.values()],
            ),
            axis=0,
        )
        mask = jnp.expand_dims(mask, -1)

        # attention mask of shape (batch_size, 1, set_size, set_size)
        attention_mask = mask & jnp.matrix_transpose(mask)
        attention_mask = jnp.expand_dims(attention_mask, 1)

        return mask, attention_mask

    def _apply_modules(
        self,
        modules: list[nn.Module],
        conditions: jax.Array,
        attention_mask: jnp.ndarray | None,
        training: bool,
    ) -> jnp.ndarray:
        """Apply modules to conditions."""
        for module in modules:
            if isinstance(module, SelfAttentionBlock):
                conditions = module(conditions, attention_mask, training)
            elif isinstance(module, nn.Dense):
                conditions = module(conditions)
            elif isinstance(module, nn.Dropout):
                conditions = module(conditions, deterministic=not training)
            else:
                conditions = module(conditions, training)
        return conditions

    def create_train_state(
        self,
        rng: jax.Array,
        optimizer: optax.OptState,
        conditions: dict[str, jnp.ndarray],
        **kwargs: Any,
    ):
        """Create initial training state."""
        params = self.init(
            rng,
            conditions={
                k: jnp.empty((1, v.shape[1], v.shape[2])) for k, v in conditions.items()
            },
            training=False,
        )["params"]
        return train_state.TrainState.create(
            apply_fn=self.apply,
            params=params,
            tx=optimizer,
            **kwargs,
        )<|MERGE_RESOLUTION|>--- conflicted
+++ resolved
@@ -421,21 +421,12 @@
 
     output_dim: int
     pooling: Literal["mean", "attention_token", "attention_seed"] = "attention_token"
-<<<<<<< HEAD
-    pooling_kwargs: dict[str, Any] = field(default_factory=lambda: {})
-    covariates_not_pooled: Sequence[str] = field(default_factory=lambda: [])
-    layers_before_pool: Layers_t | Layers_separate_input_t = field(
-        default_factory=lambda: []
-    )
-    layers_after_pool: Layers_t = field(default_factory=lambda: [])
-=======
     pooling_kwargs: dict[str, Any] = dc_field(default_factory=lambda: {})
     covariates_not_pooled: Sequence[str] = dc_field(default_factory=list)
     layers_before_pool: Layers_t | Layers_separate_input_t = dc_field(
         default_factory=lambda: []
     )
     layers_after_pool: Layers_t = dc_field(default_factory=lambda: [])
->>>>>>> a9d1dd8e
     output_dropout: float = 0.0
     mask_value: float = 0.0
     genot_source_layers: Layers_t | None = None
